--- conflicted
+++ resolved
@@ -24,7 +24,6 @@
         <translation>Autores &amp; licencia</translation>
     </message>
     <message>
-<<<<<<< HEAD
         <location filename="../qml/AboutPage.qml" line="63"/>
         <source>Copyright &amp;copy; %1 %2</source>
         <translation type="unfinished"></translation>
@@ -38,16 +37,6 @@
         <location filename="../qml/AboutPage.qml" line="78"/>
         <source>Third party components</source>
         <translation type="unfinished"></translation>
-=======
-        <location filename="../qml/AboutPage.qml" line="68"/>
-        <source>%1 is a free application. The source code is subject to the terms of the Mozilla Public License, v. 2.0. If a copy of the MPL was not distributed with this app, You can obtain one at %2.</source>
-        <translation>%1 es una aplicación libre. El código fuente está sujeto a términos de la Licencia Pública de Mozilla -v2.0. Si una copia del MPL no se distribuyó con esta aplicación, puede obtener una en %2.</translation>
-    </message>
-    <message>
-        <location filename="../qml/AboutPage.qml" line="75"/>
-        <source>Third party components copyrights</source>
-        <translation>Derechos de autor de componentes terceros</translation>
->>>>>>> 67739cf0
     </message>
 </context>
 <context>
